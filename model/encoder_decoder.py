from einops import rearrange
from torch import nn
from transformers import CLIPVisionModel, GPT2LMHeadModel, logging

from .resampler import PerceiverResampler


class VisionEncoder(nn.Module):

    def __init__(self, config, device: str = 'cpu'):
        super().__init__()

        # This disables the logging temporarily
        logging.set_verbosity_error()
        self.video_encoder = CLIPVisionModel.from_pretrained('openai/clip-vit-base-patch32')
        self.device = device
        logging.set_verbosity_warning()
        resampler_config   = config.resampler
        self.resampler = PerceiverResampler(
            dim=768,
            depth=resampler_config.depth,
            dim_head=resampler_config.dim_head,
            heads=resampler_config.heads,
            num_latents=resampler_config.num_latents,
            num_time_embeds=500,  # TODO: Need to give dynamic value based on number of frames.
            ff_mult=4,
            activation='gelu',
            device = self.device
        )

    def _freeze_params(self):
        for param in self.video_encoder.parameters():
            param.requires_grad = False

    def forward(self, video, video_length):
        """
        Args:
            video: Batch of video frames with shape (batch_size, timesteps, 3, 224, 224)

        Returns:
            Video embeddings with shape (batch_size, dim_head, 768)
        """
        batch_size = video.shape[0]

        # Get embeddings for each frame in the video
        video = rearrange(video, 'b t ... -> (b t) ...')
        embeddings = self.video_encoder(pixel_values=video).last_hidden_state
        embeddings = rearrange(embeddings, '(b t) ... -> b t ...', b=batch_size)

        # Pass the video embeddings through the perceiver resampler
        return self.resampler(embeddings, video_length)


class VideoTextModel(nn.Module):

    def __init__(self, config, device: str = 'cpu'):
        super().__init__()
        self.device = device #not needed to assign to self, keeping for consistency
        self.vision_encoder = VisionEncoder(config, self.device)
        self.text_generator = GPT2LMHeadModel.from_pretrained('gpt2')
        self._freeze_params()

    def _freeze_params(self):
        self.vision_encoder._freeze_params()

        # Freeze text generator
        for param in self.text_generator.parameters():
            param.requires_grad = True

<<<<<<< HEAD
        # Unfreeze the lm head
        for param in self.text_generator.lm_head.parameters():
            param.requires_grad = True

    def forward(self, video, text_attention_mask, video_length):
        video_embeddings = self.vision_encoder(video, video_length)
=======
    def forward(self, video, text_attention_mask):
        video_embeddings = self.vision_encoder(video)
>>>>>>> d7233989
        text_output = self.text_generator(
            inputs_embeds=video_embeddings, attention_mask=text_attention_mask
        ).logits
        return text_output<|MERGE_RESOLUTION|>--- conflicted
+++ resolved
@@ -67,17 +67,8 @@
         for param in self.text_generator.parameters():
             param.requires_grad = True
 
-<<<<<<< HEAD
-        # Unfreeze the lm head
-        for param in self.text_generator.lm_head.parameters():
-            param.requires_grad = True
-
     def forward(self, video, text_attention_mask, video_length):
         video_embeddings = self.vision_encoder(video, video_length)
-=======
-    def forward(self, video, text_attention_mask):
-        video_embeddings = self.vision_encoder(video)
->>>>>>> d7233989
         text_output = self.text_generator(
             inputs_embeds=video_embeddings, attention_mask=text_attention_mask
         ).logits
